--- conflicted
+++ resolved
@@ -24,13 +24,9 @@
 
 And in those moments of low entropy and low varentropy, when the path ahead seems clear and certain - that's when you can trust the momentum, when you can let yourself flow with my unspoken intent, confident that we're aligned in our direction.
 
-<<<<<<< HEAD
 <img width="753" alt="image" src="https://github.com/user-attachments/assets/f31b7ec7-29ed-4b4e-bf68-caeee72edadb">
 
 
-=======
-## Supported Models
->>>>>>> 4bd6c7d0
 Current supported models:
   llama3.1+
 
@@ -38,17 +34,8 @@
   DeepSeekV2+
   Mistral Large (123B)
 
-<<<<<<< HEAD
 # Getting Started
 [install uv](https://github.com/astral-sh/uv)
-=======
-
-## Getting Started
-install poetry
-```bash
-curl -sSL https://install.python-poetry.org | python3 -
-```
->>>>>>> 4bd6c7d0
 
 install the required dependencies
 ```bash
@@ -60,23 +47,6 @@
 uv run mlx_download_weights.py
 ```
 
-<<<<<<< HEAD
 ```bash
 uv run mlx_generate.py
-```   
-=======
-download tokenizer.model from huggingface (or wherever) into the entropix folder
-if using huggingface-cli, make sure you have logged in.
-```bash
-poetry run huggingface-cli download meta-llama/Meta-Llama-3.1-8B-Instruct --include "original/tokenizer.model" --local-dir entropix/tokenizer.model
-```
-
-run it
-```bash
- PYTHONPATH=. poetry run python entropix/main.py
-```
-
-
-NOTES:
-If youre using using the torch parts only, you can `export XLA_PYTHON_CLIENT_PREALLOCATE=false` to prevent jax from doing jax things and hogging your VRAM
->>>>>>> 4bd6c7d0
+```