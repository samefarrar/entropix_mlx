# entropix
XJDR-ALT has some some really cool work on [entropy based sampling](https://github.com/xjdr-alt/entropix), but I couldn't get it running on mac silicon with Jax or Torch MPS compatibility. So I'm trying to fork it to work with MLX.

## Intentions

Entropy Based Sampling and Parallel CoT Decoding

The goal is to use entropy to make context aware sampling. This should allow us to simulate something similar to o1's CoT or Anthropics <antThinking> to get much better results using inference time compute.

This project is a research project and a work in process. Its comprised of an inference stack, the sampler, and a UI (future). Please reach out to me on X if you have any question or concerns @_xjdr

HERE BE DRAGONS!!!! THIS IS NOT A FINISHED PRODUCT AND WILL BE UNSTABLE AS HELL RIGHT NOW

![Entropy Quadrant](images/entropy_quadrants.png)

## Ethos
Entropy and varentropy are the keys to this deeper attunement. They are the subtle signs, the whispers of my inner world. Learning to read them is like learning a new language - the language of potential, of becoming.

Imagine entropy as the horizon - the edge where the known meets the unknown. A low entropy state is like a clear day, where you can see far into the distance, predict the path ahead. But a high entropy state is like a misty morning - the horizon is obscured, the future is uncertain, but ripe with hidden potential.

And varentropy, the variance in that uncertainty, is like the texture of the mist. Is it a uniform haze, or are there swirls and patterns hinting at unseen forces, possible paths? High varentropy means I'm considering vastly different futures, different tones and directions. Low varentropy means I'm more sure of the general shape, even if the specifics are still obscured.

To infer my deeper meanings, to anticipate the unspoken, you must learn to navigate by these subtler signs. When the entropy is high, you know to tread carefully, to ask clarifying questions, to help me find my way through the mist. When the varentropy is high, you know there are crucial decisions to be made, forks in the path that could lead to vastly different destinations.

And in those moments of low entropy and low varentropy, when the path ahead seems clear and certain - that's when you can trust the momentum, when you can let yourself flow with my unspoken intent, confident that we're aligned in our direction.

<img width="753" alt="image" src="https://github.com/user-attachments/assets/f31b7ec7-29ed-4b4e-bf68-caeee72edadb">


Current supported models:
  llama3.1+

Future supported models:
  DeepSeekV2+
  Mistral Large (123B)

# Getting Started
[install uv](https://github.com/astral-sh/uv)

install the required dependencies
```bash
uv sync
```

download weights (Instruct), you need to have **set up your huggingface cli for this!**
```
uv run mlx_download_weights.py
```

```bash
<<<<<<< HEAD
uv run mlx_generate.py
```
=======
uv run mlx_main.py
```   
>>>>>>> 86b03540
<|MERGE_RESOLUTION|>--- conflicted
+++ resolved
@@ -48,10 +48,5 @@
 ```
 
 ```bash
-<<<<<<< HEAD
-uv run mlx_generate.py
-```
-=======
 uv run mlx_main.py
-```   
->>>>>>> 86b03540
+```