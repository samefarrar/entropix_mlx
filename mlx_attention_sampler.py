from pydantic import BaseModel
class SamplerConfig(BaseModel):
    """
    Encapsulation of all available sampler hyperparameters.
    This should be a good starting point for baselining experiments.
    """

    temperature: float = 0.666
    top_p: float = 0.90
    top_k: int = 27
    min_probability: float = 0.03  # Turn this down to 0.01 to reduce the shoggoth

    # Logits entropy thresholds
    low_logits_entropy_threshold: float = 0.1
    medium_logits_entropy_threshold: float = 3.0
    high_logits_entropy_threshold: float = 4.0

    # Logits varentropy thresholds
    low_logits_varentropy_threshold: float = 0.1
    medium_logits_varentropy_threshold: float = 3.0
    high_logits_varentropy_threshold: float = 7.0

    # Attention Entropy Thresholds
    low_attention_entropy_threshold: float = 1.6
    medium_attention_entropy_threshold: float = 2.0
    high_attention_entropy_threshold: float = 2.5

    # Attention Varentropy Thresholds
    low_attention_varentropy_threshold: float = 0.25
    medium_attention_varentropy_threshold: float = 0.8
    high_attention_varentropy_threshold: float = 1.5

    # Agreement thresholds
    low_agreement_threshold: float = 2.2e-3
    medium_agreement_threshold: float = 3e-3
    high_agreement_threshold: float = 3.8e-3

    # Interaction strength thresholds
    low_interaction_strength_threshold: float = 6.06
    medium_interaction_strength_threshold: float = 6.4
    high_interaction_strength_threshold: float = 7.0

    # TODO this is a bit of a nasty mess, but also makes all the hyperparameters visible
    high_entropy_attention_offset: float = 1.3
    high_entropy_attention_coefficient: float = 0.689

    low_entropy_interaction_strength_offset: float = 1.2
    low_entropy_interaction_strength_coefficient: float = 0.05

    high_entropy_varentropy_attention_offset: float = 1.2
    high_entropy_varentropy_attention_coefficient: float = 0.7

    # TODO not convinced this should
    n_adaptive_samples: int = 5
<<<<<<< HEAD
    ada_noise_scale: float = 1.0 / 7.0
=======
>>>>>>> 73b583c3

    # Adaptive sampling parameters
    adaptive_temperature_logits_coefficient: float = 0.2
    adaptive_temperature_attention_coefficient: float = 0.6
    adaptive_temperature_agreement_coefficient: float = 100
    adaptive_top_p_coefficient: float = 0.8
    adaptive_top_k_coefficient: float = 0.1
    adaptive_top_k_interaction_coefficient: float = 0.1
    adaptive_top_k_agreement_coefficient: float = 200
    adaptive_min_p_coefficient: float = 0.05
    adaptive_score_logits_entropy_coefficient: float = 0.1
    adaptive_score_attention_entropy_coefficient: float = 0.2 / 0.29
    adaptive_score_logits_varentropy_coefficient: float = 0.3
    adaptive_score_attention_varentropy_coefficient: float = 0.4 * 100
    adaptive_score_agreement_coefficient: float = 0.5
    adaptive_score_interaction_strength_coefficient: float = 0.6<|MERGE_RESOLUTION|>--- conflicted
+++ resolved
@@ -1,4 +1,6 @@
 from pydantic import BaseModel
+
+
 class SamplerConfig(BaseModel):
     """
     Encapsulation of all available sampler hyperparameters.
@@ -52,10 +54,7 @@
 
     # TODO not convinced this should
     n_adaptive_samples: int = 5
-<<<<<<< HEAD
     ada_noise_scale: float = 1.0 / 7.0
-=======
->>>>>>> 73b583c3
 
     # Adaptive sampling parameters
     adaptive_temperature_logits_coefficient: float = 0.2
