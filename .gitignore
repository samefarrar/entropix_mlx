--- conflicted
+++ resolved
@@ -2,17 +2,14 @@
 .vscode/
 attic/
 weights/
-<<<<<<< HEAD
 tokenizer.model
 uv.lock
 converted
 ui/bun.lockb
 metrics.csv
-=======
 entropix/data
 convert.py
 
->>>>>>> 4df39814
 
 # boilerplate from here on down
 *__pycache__*
