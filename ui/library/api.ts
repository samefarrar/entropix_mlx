// @/library/api.ts
<<<<<<< HEAD
import { Message } from "./types";
=======
import { Message } from "@/types/chat";
>>>>>>> 2887291f
const API_URL = "http://localhost:8000"; // Update this with your server's URL
const MAX_TOKENS = 2048;

export async function sendMessage(
<<<<<<< HEAD
  message: Message[] | Message,
  modelId: string,
  onUpdate?: (update: string) => void,
) {
  console.log("Pre-parsed messages: ", message);
  const messages = Array.isArray(message)
    ? message.map(({ role, content }) => ({ role, content }))
    : [{ role: "user", content: message }];
  const processedMessages = messages.map((message) => {
    if (message.role === "assistant" && message.content) {
      try {
        const parsedContent = JSON.parse(message.content);
        return { ...message, content: parsedContent.response };
      } catch (error) {
        console.error("Error parsing assistant message content:", error);
        return message;
      }
    }
    return message;
  });
  console.log("Sending messages:", processedMessages);
=======
  messages: Message[],
  modelId: string,
  onUpdate?: (update: string) => void,
) {

>>>>>>> 2887291f
  const response = await fetch(`${API_URL}/v1/chat/completions`, {
    method: "POST",
    headers: {
      "Content-Type": "application/json",
    },
    body: JSON.stringify({
      model: modelId,
<<<<<<< HEAD
      messages: processedMessages.map(({ role, content }) => ({
        role,
        content,
      })),
      max_tokens: MAX_TOKENS,
=======
      messages: messages.map((msg) => ({
        role: msg.role,
        content: msg.role === "assistant" ? JSON.parse(msg.content).response : msg.content,
      })),
>>>>>>> 2887291f
      stream: !!onUpdate,
    }),
  });

  if (!response.ok) {
    throw new Error("Failed to send message");
  }

  if (onUpdate) {
    // Streaming case
    const reader = response.body?.getReader();
    const decoder = new TextDecoder();
    let fullResponse = "";
    while (true) {
      const { done, value } = await reader?.read();
      if (done) break;
      const chunk = decoder.decode(value);
      const lines = chunk.split("\n");
      for (const line of lines) {
        if (line.startsWith("data: ")) {
          const data = line.slice(6);
          if (data === "[DONE]") break;
          try {
            const parsed = JSON.parse(data);
            const content = parsed.choices[0]?.delta?.content || "";
            fullResponse += content;
            onUpdate(fullResponse);
          } catch (error) {
            console.error("Error parsing JSON:", error);
          }
        }
      }
    }
    return fullResponse; // Return the full response string directly
  } else {
    // Non-streaming case
    const api_response = response;
    console.log("api_response", api_response);
    return new Promise<string>((resolve) => {
      setTimeout(() => {
        resolve(
          JSON.stringify({
            response: api_response.choices[0].message.content,
            thinking: "Thinking process...",
            user_mood: "neutral",
          }),
        );
      }, 1000);
    });
  }
}<|MERGE_RESOLUTION|>--- conflicted
+++ resolved
@@ -1,14 +1,9 @@
 // @/library/api.ts
-<<<<<<< HEAD
 import { Message } from "./types";
-=======
-import { Message } from "@/types/chat";
->>>>>>> 2887291f
 const API_URL = "http://localhost:8000"; // Update this with your server's URL
 const MAX_TOKENS = 2048;
 
 export async function sendMessage(
-<<<<<<< HEAD
   message: Message[] | Message,
   modelId: string,
   onUpdate?: (update: string) => void,
@@ -30,13 +25,6 @@
     return message;
   });
   console.log("Sending messages:", processedMessages);
-=======
-  messages: Message[],
-  modelId: string,
-  onUpdate?: (update: string) => void,
-) {
-
->>>>>>> 2887291f
   const response = await fetch(`${API_URL}/v1/chat/completions`, {
     method: "POST",
     headers: {
@@ -44,18 +32,11 @@
     },
     body: JSON.stringify({
       model: modelId,
-<<<<<<< HEAD
       messages: processedMessages.map(({ role, content }) => ({
         role,
         content,
       })),
       max_tokens: MAX_TOKENS,
-=======
-      messages: messages.map((msg) => ({
-        role: msg.role,
-        content: msg.role === "assistant" ? JSON.parse(msg.content).response : msg.content,
-      })),
->>>>>>> 2887291f
       stream: !!onUpdate,
     }),
   });
