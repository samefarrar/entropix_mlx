--- conflicted
+++ resolved
@@ -1,13 +1,11 @@
 // @/library/api.ts
-<<<<<<< HEAD
 import { Message } from "@/types/chat";
-=======
-import { Message } from "./types";
->>>>>>> 629fb87c
 const API_URL = "http://localhost:8000"; // Update this with your server's URL
+const MAX_TOKENS = 2048;
 const MAX_TOKENS = 2048;
 
 export async function sendMessage(
+  message: Message[] | Message,
   message: Message[] | Message,
   modelId: string,
   onUpdate?: (update: string) => void,
