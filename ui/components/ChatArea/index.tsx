--- conflicted
+++ resolved
@@ -4,7 +4,6 @@
 import { Card, CardContent, CardFooter } from "@/components/ui/card";
 import { Button } from "@/components/ui/button";
 import { X, Code, SlidersHorizontal } from "lucide-react";
-<<<<<<< HEAD
 import MessageList from "./MessageList";
 import ChatInput from "./ChatInput";
 import WelcomeMessage from "./WelcomeMessage";
@@ -13,35 +12,7 @@
 import ArtifactSidebar from "../Artifacts/Sidebar";
 import { motion, AnimatePresence } from "framer-motion";
 import { sendMessage } from "@/library/api";
-
-interface Message {
-  id: string;
-  role: string;
-  content: string;
-}
-
-type Model = {
-  id: string;
-  name: string;
-};
-
-interface ArtifactContent {
-  id: string;
-  type: "code" | "html" | "text" | "log";
-  content: string;
-  language?: string;
-  name: string;
-}
-=======
-import MessageList from './MessageList';
-import ChatInput from './ChatInput';
-import WelcomeMessage from './WelcomeMessage';
-import Artifacts from '../Artifacts';
-import EditModal from './EditModal';
-import ArtifactSidebar from '../Artifacts/Sidebar';
-import { motion, AnimatePresence } from 'framer-motion';
 import { Message, Model, ArtifactContent } from "@/types/chat";
->>>>>>> 2f7b4ad0
 
 function ChatArea() {
   const [messages, setMessages] = useState<Message[]>([]);
